--- conflicted
+++ resolved
@@ -313,16 +313,8 @@
   CRYPTO_library_init();
 
   if (!TestBuiltin(stdout) ||
-<<<<<<< HEAD
-      !TestECDSA_SIG_max_len(256/8) ||
-      !TestECDSA_SIG_max_len(384/8)) {
-=======
-      !TestECDSA_SIG_max_len(BitsToBytes(224)) ||
       !TestECDSA_SIG_max_len(BitsToBytes(256)) ||
-      !TestECDSA_SIG_max_len(BitsToBytes(384)) ||
-      !TestECDSA_SIG_max_len(BitsToBytes(521)) ||
-      !TestECDSA_SIG_max_len(BitsToBytes(10000))) {
->>>>>>> 168297e8
+      !TestECDSA_SIG_max_len(BitsToBytes(384))) {
     printf("\nECDSA test failed\n");
     return 1;
   }
